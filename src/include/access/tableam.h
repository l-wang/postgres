--- conflicted
+++ resolved
@@ -737,7 +737,6 @@
 									   false, false, false);
 }
 
-<<<<<<< HEAD
 static inline TableScanDesc
 table_beginscan_with_column_projection(Relation relation, Snapshot snapshot,
 									   int nkeys, struct ScanKeyData *key,
@@ -750,8 +749,6 @@
 		true, true, true, false, false, false);
 }
 
-=======
->>>>>>> a9ce839a
 /*
  * table_beginscan_bm is an alternative entry point for setting up a
  * TableScanDesc for a bitmap heap scan.  Although that scan technology is
@@ -1356,20 +1353,11 @@
  * - *xid_cutoff - dito
  * - *multi_cutoff - dito
  *
-<<<<<<< HEAD
- * OldestXmin, FreezeXid, MultiXactCutoff need to be currently valid values for
- * the table.
- *
- * *num_tuples, *tups_vacuumed, *tups_recently_dead will contain statistics
- * computed while copying for the relation. Not all might make sense for every
- * AM.
-=======
  * Output parameters:
  * - *xid_cutoff - rel's new relfrozenxid value, may be invalid
  * - *multi_cutoff - rel's new relminmxid value, may be invalid
  * - *tups_vacuumed - stats, for logging, if appropriate for AM
  * - *tups_recently_dead - stats, for logging, if appropriate for AM
->>>>>>> a9ce839a
  */
 static inline void
 table_relation_copy_for_cluster(Relation OldHeap, Relation NewHeap,
