--- conflicted
+++ resolved
@@ -135,11 +135,7 @@
 test: sysviews
 test: tsrf
 test: tidscan
-<<<<<<< HEAD
-test: stats_ext
 test: zedstore
-=======
->>>>>>> a9ce839a
 test: rules
 test: psql
 test: psql_crosstab
